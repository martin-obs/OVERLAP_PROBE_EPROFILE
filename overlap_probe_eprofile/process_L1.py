# -*- coding: utf-8 -*-
#!/usr/bin/env python

<<<<<<< HEAD
'''
    Started December 2022

    Class to hold a bunch of celometer processing tools. This is 

    a translation / refactoring of code written by Maxime Hervo

    Rolf Ruefenacht and Melania Van Hove in Matlab

    @author martin osborne: martin.osborne@metoffice.gov.uk

'''
=======
"""Class to hold processing tools for CHM15k ceilometer data. The Class methods 
   are used to read in a single CHM15k data file, prepare it for processing
   and then loop over defined time windows applying various checks contained in
   overlap_probe_eprofile.pre_checks, overlap_probe_eprofile.process_checks, and
   overlap_probe_eprofile.sort_samples
   
   A reference overalp function and a configuration file are necessary to start 
   the processing. This module was developed using a specific overlap function, 
   that is "TUB120011_20121112_1024", for which empirical thresholds and settings
   are included in the config.txt file. Using a different reference overlap would 
   probably require different values for these thresholds.  
   
   This is a refactoring of code written by Maxime Hervo, Yann Poltera, Rolf Ruefenacht and 
   Melania Van Hove in Matlab
   
   @author martin osborne: martin.osborne@metoffice.gov.uk
   
   
   See also
   --------
   overlap_probe_eprofile.pre_checks
   overlap_probe_eprofile.process_checks
   overlap_probe_eprofile.sort_samples
   
"""
>>>>>>> c03f2621

import numpy as np
import netCDF4 as nc
import datetime
import pytz
import pandas as pd
from scipy import stats
import os
import traceback
import pyfiglet
from termcolor import colored


import overlap_probe_eprofile.find_fitting_windows as ffw
import overlap_probe_eprofile.find_candidate_functions as fcf
import overlap_probe_eprofile.final_selection as fs


#-------------------------------------------------------------------------------

class Eprofile_Reader ( object ) :
    """Class to read in netCDF of celometer data. Makes methods available
    to allow processing through to products

    :param data_file: full path to a netCDF file containing an L1 file of
    CHM15k data
    :type data_file:  str    
    """
    def __init__( self , data_file  ):
        """Constructor method
        """
        
        L_nc = nc.Dataset( data_file )

        self.raw_time =  np.asarray ( L_nc.variables [ 'time' ] [ : ] ) 

        self.rng = np.asarray ( L_nc.variables [ 'range' ] [ : ] , dtype = 'float64')

        self.rcs_0 = np.asarray ( L_nc.variables [ 'rcs_0' ] [ : , : ] )

        self.cbh = np.asarray ( L_nc.variables [ 'cloud_base_height' ] [ : , : ] )

        self.sci = np.asarray ( L_nc.variables [ 'sci' ] [ : ] )

        self.rng_res = np.asarray ( L_nc.variables [ 'range_resol' ] [ : ] )
        
        self.internal_temperature = np.asarray( L_nc.variables [ 'temp_int' ] [ : ] )
        
        self.opt_mod_number = getattr ( L_nc , 'optical_module_id' )
        
        self.site_location = getattr ( L_nc , 'site_location' )
        
        self.wigos_station_id = getattr ( L_nc , 'wigos_station_id' )
        
        self.instrument_id = getattr ( L_nc , 'instrument_id' ) 

        self.instrument_serial_number = getattr ( L_nc , 'instrument_serial_number' ) 
        
    def get_constants ( self , config , ov ) :
        
        """Reads in a text file of settings / threshold values. Those that can 
        be are computed from a combination of other settings / data file 
        dimentions. Aslo reads in a default ovelap function from a text file
        Currently saved as a Pandas dataframe, this will be changed
        to a named tuple in future for easier access
        
        :param config: path to text file containing settings and thresholds
        :type config: str
        :param ov: path to test file containing a default overlap function. The
        resolution can be different to the data contained in data_file, but 
        the function will be interpolated into a native resolution
        :type ov : str
        """

        config_df = pd.read_csv ( config , sep = ',', skiprows = 1 , header = None )

        config_df = config_df.transpose ( )

        config_df.columns = config_df.iloc [ 0 ]

        config_df = config_df.drop ( config_df.index [ 0 ] )

        self.ov = np.asarray ( pd.read_csv ( ov , sep = '\t' , skiprows = 1 , header = None , nrows = 1 ) ) [ 0 ]
        
        self._check_ov_range_res_same_as_data ( )

        config_df [ 'd_fit_range' ] = np.rint ( self.rng_res )

        config_df [ 'min_fit_range' ] = self.rng [ np.where ( self.ov > 0.6 ) [ 0 ] [ 0 ] ]

        config_df [ 'min_overlap_valid' ] = self.rng [ np.where ( self.ov >= 1 ) [ 0 ] [ 0 ] ]

        config_df [ 'max_fit_length' ] = config_df [ 'max_fit_range' ] - config_df [ 'min_fit_range' ]

        config_df [ 'd_fit_length' ] = config_df [ 'd_fit_range' ]

        config_df [ 'min_expected_slope' ] = -2 * 1 / np.log ( 10 ) * 10 * 1e-6

        config_df [ 'max_expected_slope' ] = -2 * 1 / np.log ( 10 ) * 0.1 * 1e-6

        config_df [ 'first_range_gradY' ] = config_df [ 'min_fit_range' ]

        config_df [ 'min_nb_good_samples' ] = np.floor ( config_df ['good_samples_proportion'] * config_df ['min_nb_samples'] )

        config_df [ 'min_slope' ] = -2.5*1e-4

        self.config = config_df


    def _check_ov_range_res_same_as_data (self):
        """Checks that the range resolution of the default overlap function is
        the same as the data file
        """
        
        if len ( self.ov ) != len ( self.rng ) :
            
            ov_native_rng = np.arange ( 14.985 ,  15344.64+14.985 , 14.985 )
            
            self.ov = np.interp ( self.rng ,  ov_native_rng , self.ov )

    def remove_some (self ) :
        
        """This is a utility used during code development to ensure that the code 
        works with data files with missing profiles - please ignore
        """

        li = [ *range (5, 100 ) , *range (1020,2010) ]

        li = [*range (4000,4001)]

        self.time = np.delete ( self.time , li , 0 )

        self.rcs_0 = np.delete (self.rcs_0 , li , 0 )

        self.cbh = np.delete (self.cbh , li , 0 )

        self.sci = np.delete ( self.sci , li , 0 )

    def create_time ( self ):

        """Creates more convinient time stamps. The time stamp that comes with
        the data is in fractional days since epoch and it is convenient to 
        seconds since epoch (UNIX time) and the convert this into datetime 
        objects
        """
       
        self.dt_raw = [ datetime.datetime ( 1970 , 1 , 1 ) + datetime.timedelta ( t ) for t in self.raw_time ]
        
        self.dt = np.asarray ( [ pd.to_datetime(t).round('1s') for t in self.dt_raw ]  )
        
        self.time = np.asarray ( [ t.timestamp() for t in self.dt ] ) 
        

    def fill_gaps ( self ) :

        """Fills in any missing profiles within the start and end time of data_file
        with NaNs
        """

        tdelta = np.ediff1d ( self.time )

        mode_delta = stats.mode ( tdelta ) [ 0 ]

        gaps  = np.rint ( ( tdelta  / mode_delta ) )

        if len (np.where ( gaps > 1 )[0]) > 0 :

            ind_list =  np.cumsum ( gaps , dtype = int )

            ind_list = np.insert ( ind_list , 0 , 0 )

            self.time = self.__make_fill_times ( self.time , gaps , mode_delta , ind_list )

            rcs_0 = self.__find_and_fill( self.rcs_0 , gaps , ind_list)

            cbh = self.__find_and_fill ( self.cbh , gaps , ind_list )

            cbh [ self.missing_flag ] = -999

            self.cbh = cbh

            self.sci = self.__find_and_fill ( self.sci , gaps , ind_list )

            rcs_0 [ self.missing_flag , : ] = np.nan

            self.rcs_0 = rcs_0

        else:

            missing_flag = np.zeros ( np.shape ( self.rcs_0 ) [ 0 ] )

            missing_flag [ : ] = False

            self.missing_flag = missing_flag.astype ( bool )

    def __make_fill_times ( self , signal , gaps , mode_delta , ind_list ) :

        """Having found gaps, make time stamps to fill and so make a 
        continuous time        
        :param signal: data with gaps to be filled
        :type signal: array
        :param gaps: sizes of any gaps in data 
        :type gaps: list
        :param mode_delta: mode lenght of time step in data 
        :type mode_delta: float
        :param ind_list: indices where nans are to be inserted
        :type ins_list: list 
        :return: filled_signal : data with nans inserted to 
        where data is missing 
        :rtype: array
        """

        gap_inds = np.where ( gaps > 1 )

        gap_len = gaps [ gap_inds ] - 1

        sts = np.insert (signal , 0 , 0 ) [ gap_inds ]

        ends = sts + gap_len * mode_delta

        t_fill_array = np.concatenate ( [ np.arange ( s , e , mode_delta ) for s , e in zip ( sts , ends ) ] , axis = None )

        filled_signal = np.zeros ( int ( sum ( gaps ) ) + 1 )

        filled_signal [ ind_list ] = signal

        missing_flag = np.zeros ( int ( sum ( gaps ) ) + 1 )

        missing_flag [ : ] = True 

        missing_flag [ ind_list ] = False

        self.missing_flag = missing_flag.astype ( bool )

        fill_inds = np.where ( filled_signal == 0 )

        filled_signal [ fill_inds ] = t_fill_array

        return filled_signal


    def __find_and_fill ( self , signal , gaps , ind_list ) :

        """This does the actuall filling and is called within 
        fill_missing_profiles 
        :param signal: data with gaps to be filled
        :type signal: array
        :param gaps: sizes of any gaps in data 
        :type gaps: list
        :param ind_list: indices where nans are to be inserted
        :type ins_list: list 
        
        :return: filled_signal : data with nans inserted to 
        where data is missing 
        :rtype: array
        """

        if signal.ndim == 1 :

            filled_signal = np.zeros ( int ( sum ( gaps ) ) + 1  )

            filled_signal [ ind_list ] = signal

        elif signal.ndim == 2 :

            filled_signal = np.zeros( ( int ( sum ( gaps ) ) + 1 ,  np.shape ( signal ) [ 1 ] ) ) 

            filled_signal [ ind_list , : ] = signal

        return filled_signal


    def catch_errors ( self , checks , max_fit_ranges , dt , config , variance , X , Y  ) :
        """Sorts though the results of the pre-checks and returns the reason for 
        any failiures
        :param signal: data with gaps to be filled
        :type signal: array
        :param gaps: sizes of any gaps in data 
        :type gaps: list
        :param ind_list: indices where nans are to be inserted
        :type ins_list: list 
        
        :return: filled_signal : data with nans inserted to 
        where data is missing 
        :rtype: array
        """
        

        if ~checks [ 0 ] :

            return 'contains no data' 

        if ~checks [ 1 ] :

            return  'at least one sci~=0'

        if ~checks [ 2 ] :

            return  'lowest cloud base is ' + str ( round ( max_fit_ranges[0] , 1 ) ) , 'm should be ' + str ( self.config [ 'min_fit_range' ].values [ 0 ] ) + 'm'

        if ~checks [ 3 ] :

            return 'failed variance check ' + str ( round ( variance , 3 ) ) +  ' at ' , str ( round ( max_fit_ranges[1] , 1 ) ) + 'm'

        if ~checks [ 4 ] :

            return 'failed grad check: X = ' + str ( round ( X , 3 ) ) + ' Y = ' + str ( round ( Y, 3 ) ) + ' at ' + str ( round( max_fit_ranges [ 2 ] , 1 ) ) + 'm'
        
    def write_result_to_csv ( self , save_path ) : 
        
        '''
        
        Create results cvs and save to file
        
        '''
    
        times_df = pd.DataFrame ( self.intervals , columns = [ 'start' , 'end' ] )
        
        ov_columns = [ str ( r ) for r in self.rng ]
        
        self.ov_df = pd.DataFrame ( self.final_ovs , columns = ov_columns )
        
        rng_df = pd.DataFrame ( self.rng_intervals , columns = [ 'rng lower','rng upper' ] )
        
        temps = pd.DataFrame ( self.temperatures , columns = [ 'internal_temperature' ] )
        
        temps [ 'range_resolution' ] = self.rng_res
        
        results_df = pd.concat ( [ times_df , rng_df , temps , self.ov_df  ] , axis = 1 )
              
        location =  self.site_location.split ( ',' ) [ 0 ]
        
        #complete_path = '/'.join ( ( save_path , location ) )
        
        complete_path = '/'.join ( ( save_path , self.wigos_station_id ) )   
        
        if not os.path.exists ( complete_path )  :
            
            os.makedirs( complete_path )
               
        results_name = 'ov_results_' + location + '_' + self.opt_mod_number + '_' + str ( self.dt [ 0 ].date ( ) ) + '.csv'
               
        meta_data = [ 'opt_mod_number = ' + self.opt_mod_number ,'site_location = ' + self.site_location ,
                     'wigos_station_id = ' + self.wigos_station_id , 'instrument_id = ' + self.instrument_id ,
                     'instrument_serial_number = ' +  self.instrument_serial_number ]
        
        path_n_name = '/'.join ( ( complete_path , results_name ) )
              
        with open (  path_n_name, 'w+' ) as f :
        
            content = f.read ( )
            
            for l in meta_data :
            
                f.write ( l.rstrip  ('\r\n' ) + '\n' + content )
        
        results_df.to_csv (  path_n_name , mode = 'a' , index = False )
          
    def get_final_overlapfunction ( self , save_path ) :
        
        if np.sum(self.passed_inds) != 0: 
        
            self.intervals , self.rng_intervals , self.final_ovs , self.temperatures , self.final_ov = fs.remove_failed ( self.results , self.passed_inds , self.rng , self.config )
            
            self.write_result_to_csv ( save_path  )
                

      

    def loop_over_time ( self , start = None , stop = None ) :
        
        '''
        
        Loop through data with a window 'time_interval_length' wide and 
        
        shifting by 'd_fit_time' each loop. Because of issues comparing 
        
        datetimes, time deltas and timestamps created from fractional days
        
        since midnight, and also because the time stamp in the L1 file 
        
        wanders ( e.g. upto a second either side of 15s ) sometimes the window 
        
        length ends up one profile too short or too long. Therefore the 
        
        mode width is used to ensure all time windows are the same width 
        
        ( for example 120 profiles wide if 'time_interval_length' = 30 min 
         
         and time resolution is 15s )
                        
        '''
                                          
        results = {}

        if start == None or stop == None :

            start = 0

            stop = -1

        dt = self.dt [ start : stop ] 
         
        time_interval_length = int ( self.config [ 'time_interval_length' ].values [ 0 ] )

        d_fit_time = int ( self.config [ 'd_fit_time' ].iloc [ 0 ] )

        d_fit_time_str = str ( d_fit_time ) + 'min'

        five_time = pd.date_range ( start = dt [ 0 ] , end = dt [ -1 ] , freq = d_fit_time_str )

        thirty_time = five_time + datetime.timedelta ( minutes = time_interval_length )

        start_inds = [ np.where ( np.asarray ( dt ) >= f ) [ 0 ] [ 0 ] for f in five_time ]

        end_inds = [ np.where ( np.asarray ( dt ) <= f ) [ 0 ] [ -1 ]   for f in thirty_time ]
        
        mode_diff = stats.mode ( np.asarray ( end_inds ) - np.asarray ( start_inds ) )
        
        end_inds = start_inds + mode_diff.mode
        
        overlap_functions = np.empty_like ( self.ov )
        
        overlap_functions [ : ] = 0

        for s , f in zip ( start_inds , end_inds ) :

            if dt [ s ] <= ( dt [ -1 ] -  datetime.timedelta ( minutes = time_interval_length ) ) :
                
                int_str = 'Interval' + datetime.datetime.strftime ( dt [ s ] , '%H:%M:%S%f' ) + '-' + datetime.datetime.strftime ( dt [ f ] , '%H:%M:%S%f' ) + ' ' +  str ( self.time [ s ] ) + ' to ' + str ( self.time [ f ] ) + ' ' + str ( dt [ s ].date ( ) )
  
                results [ int_str ] = {}

                check1 = ffw.at_least_one_profile ( self.missing_flag [ s : f ] )

                check2 = ffw.all_clear_sky ( check1 ,  self.sci [ s : f ] ) 

                check3 , max_available_fit_range1 = ffw.enough_clear_range_cbi ( check2 , self.cbh [ s : f , : ] , self.config )

                check4 , max_available_fit_range2 , variance = ffw.running_variance ( check3 , self.rcs_0 [ s : f , : ] , self.rng , dt [ s : f ] , self.config , max_available_fit_range1 )

                check5 , max_available_fit_range , X , Y  = ffw.check_grads ( check4 ,  self.rcs_0 [ s : f , : ]  , self.rng , self.config , max_available_fit_range2 )

                max_fit_ranges = [ max_available_fit_range1 , max_available_fit_range2 , max_available_fit_range ]

                if check1 and check2 and check3 and check4 and check5:

                    results [ int_str ] [ 'pre-check results' ] = 'passed pre-checks. Max range is = ' + str ( round ( max_available_fit_range , 1  ) )  + 'm' 
                    
                    poly_results = fcf.do_quality_checks_meteoswiss ( self.rcs_0 [ s : f , : ] , self.rng , self.internal_temperature [ s : f ] , max_available_fit_range , self.config , self.ov )
                    
                    results [ int_str ] [ 'data_frame' ] = poly_results
                    

                else:
                    
                    checks = [ check1 , check2 , check3 , check4 , check5 ]
                    
                    results [ int_str ] [ 'pre-check results' ] = self.catch_errors ( checks , max_fit_ranges , dt [ s : f ] , self.config , variance , X , Y  )
                    
                    results [ int_str ] [ 'data_frame' ] = pd.DataFrame(data = [False], columns = ['pass_all'])
                    
        self.results = results
       
        passed_inds = fs.do_sort_checks ( results , self.dt , self.rng , self.rcs_0 , self.ov , self.config )
        
<<<<<<< HEAD
        self.passed_inds = passed_inds
    
=======
        self.passed_inds = fs.do_sort_checks ( results , self.dt , self.rng , self.rcs_0 , self.ov , self.config )

#Entry point#
>>>>>>> c03f2621

NAME = "OVERLAP PROBE EPROFILE"

__version__ = "1.0.0"

def welcome_msg():
    """
    print a welcome message in the terminal (Try EU colours!)

    """
    ascii_art1 = pyfiglet.figlet_format ( "OVERLAP" )
    
    ascii_art2 = pyfiglet.figlet_format( "PROBE" )
    
    ascii_art3 = pyfiglet.figlet_format ( "E-PROFILE" )
    
    print(r"")
    print(colored("---------------------------------------------------", 'yellow'))
    print(NAME)
    print(r"")
    print(colored(ascii_art1, 'blue'))
    print(colored(ascii_art2, 'yellow'))
    print(colored(ascii_art3, 'blue'))
    print(r"version: " + __version__)
    print(r"MeteoSwiss , Met Office, PROBE Cost Action CA18235 ")
    print(colored("---------------------------------------------------", 'yellow'))
    print(r"")

    return None#

def daily_processing (data_file , config , ov_ref , save_path ) :
    
    try :            
        
        L1 = Eprofile_Reader ( data_file )
        
        L1.get_constants ( config , ov_ref )
        
        L1.create_time ( )
        
        L1.fill_gaps ( ) 
        
        L1.loop_over_time ( start = 0 )
        
        L1.get_final_overlapfunction ( save_path  )
    
    except Exception: 
        
        print ('passing ', data_file [-11:-3 ] )
        
        traceback.print_exc()
        
        pass    
    
    
def process_L1 ( input_data  , config , ov_ref , save_path ) :
    
    welcome_msg()
    
    if os.path.isdir(input_data) :
    
        file_list = get_list_of_data_files ( input_data ) 
        
        for data_file in file_list :
            
            print ('Working on ' , data_file [ -11 : -3 ] )
        
            daily_processing (data_file , config , ov_ref , save_path )
            
    else :
        
        print ('Working on ' , input_data [ -11 : -3 ] )
    
        daily_processing ( input_data , config , ov_ref , save_path )
        

def get_list_of_data_files (base_path) :
    
    file_list = []
    
    for root, dirs, files in os.walk(base_path, topdown=False):
        
       for name in files:
           
          file_list.append(os.path.join(root, name))

    return np.sort (  file_list )    

def L1_CHM15k_daily ():
    
    """ Processing entry point

    Example usage when installed in a virtualenv (see also setup.py):

        L1_CHM15k_daily -i <inputfilelist> -o <output_directory> -c <configurations_file -f <ref_overlap> 
    """
    
    import argparse
    parser = argparse.ArgumentParser(description='Overlap Porbe Eprofile CHM15k daily corrected overlap')
    parser.add_argument('-i', '--input_data', help='L1 eprofile CHM15k netCDF file or directory', required=True)
    parser.add_argument('-c', '--configuration_file', help='File contianing fornatted settings and thresholds', required=True)
    parser.add_argument('-f', '--reference_overlap', help='reference overlap function', required=True)
    parser.add_argument('-o', '--output_directory', help='path to output directory', required=True)

    args = parser.parse_args()
    
    process_L1 ( args.input_data , args.configuration_file , args.reference_overlap , args.output_directory )



    
    
    <|MERGE_RESOLUTION|>--- conflicted
+++ resolved
@@ -1,20 +1,7 @@
 # -*- coding: utf-8 -*-
 #!/usr/bin/env python
 
-<<<<<<< HEAD
-'''
-    Started December 2022
-
-    Class to hold a bunch of celometer processing tools. This is 
-
-    a translation / refactoring of code written by Maxime Hervo
-
-    Rolf Ruefenacht and Melania Van Hove in Matlab
-
-    @author martin osborne: martin.osborne@metoffice.gov.uk
-
-'''
-=======
+
 """Class to hold processing tools for CHM15k ceilometer data. The Class methods 
    are used to read in a single CHM15k data file, prepare it for processing
    and then loop over defined time windows applying various checks contained in
@@ -40,7 +27,6 @@
    overlap_probe_eprofile.sort_samples
    
 """
->>>>>>> c03f2621
 
 import numpy as np
 import netCDF4 as nc
@@ -504,17 +490,10 @@
                     results [ int_str ] [ 'data_frame' ] = pd.DataFrame(data = [False], columns = ['pass_all'])
                     
         self.results = results
-       
-        passed_inds = fs.do_sort_checks ( results , self.dt , self.rng , self.rcs_0 , self.ov , self.config )
-        
-<<<<<<< HEAD
-        self.passed_inds = passed_inds
-    
-=======
+        
         self.passed_inds = fs.do_sort_checks ( results , self.dt , self.rng , self.rcs_0 , self.ov , self.config )
 
 #Entry point#
->>>>>>> c03f2621
 
 NAME = "OVERLAP PROBE EPROFILE"
 
